# Copyright IBM Corp All Rights Reserved.
#
# SPDX-License-Identifier: Apache-2.0

required = [
    "golang.org/x/lint/golint",
    "golang.org/x/tools/cmd/goimports",
    "github.com/golang/protobuf/protoc-gen-go",
]

ignored = [
]

noverify = [
    "github.com/konsorten/go-windows-terminal-sequences",
]

[[constraint]]
  name = "github.com/Knetic/govaluate"
  version = "3.0.0"

[[constraint]]
  name = "github.com/Shopify/sarama"
  version = "=1.20.1"

[[constraint]]
  name = "github.com/davecgh/go-spew"
  version = "1.1.0"

[[constraint]]
  name = "github.com/fsouza/go-dockerclient"
  version = "1.3.0"

[[constraint]]
  name = "github.com/golang/protobuf"
  version = "1.2.0"

[[constraint]]
  name = "github.com/gorilla/mux"
  version = "1.6.1"

[[constraint]]
  name = "github.com/hashicorp/go-version"
  version = "1.0.0"

[[constraint]]
  branch = "master"
  name = "github.com/hyperledger/fabric-amcl"

[[constraint]]
  name = "github.com/hyperledger/fabric-lib-go"
  version = "1.0.0"

[[constraint]]
  branch = "master"
  name = "github.com/kr/pretty"

[[constraint]]
  name = "github.com/miekg/pkcs11"
  version = "v1.0.3"

[[constraint]]
  name = "github.com/mitchellh/mapstructure"
  version = "v1.1.1"

[[constraint]]
  name = "github.com/pkg/errors"
  version = "0.8.1"

[[constraint]]
  name = "github.com/spf13/cobra"
  version = "0.0.3"

[[constraint]]
  name = "github.com/spf13/pflag"
  version = "1.0.3"

[[constraint]]
  name = "github.com/spf13/viper"
  revision = "1967d93db724f4a5c0e101307e96d82ff520a067"

[[constraint]]
  name = "github.com/stretchr/testify"
  version = "1.2.2"

[[constraint]]
  branch = "master"
  name = "github.com/syndtr/goleveldb"

[[constraint]]
  branch = "master"
  name = "golang.org/x/crypto"

[[constraint]]
  name = "golang.org/x/lint"
  revision = "959b441ac422379a43da2230f62be024250818b0"

[[constraint]]
  name = "golang.org/x/tools"
  branch = "release-branch.go1.12"

[[constraint]]
  name = "google.golang.org/grpc"
  version = "1.24.0"

[[constraint]]
  name = "gopkg.in/alecthomas/kingpin.v2"
  version = "2.2.6"

[[constraint]]
  name = "gopkg.in/cheggaaa/pb.v1"
  version = "1.0.22"

[[constraint]]
  name = "gopkg.in/yaml.v2"
  version = "2.2"

[[constraint]]
  branch = "master"
  name = "github.com/tedsuo/ifrit"

[[constraint]]
  name = "github.com/onsi/ginkgo"
  version = "1.8.0"

[[constraint]]
  name = "github.com/onsi/gomega"
  version = "1.5.0"

[[constraint]]
  name = "go.etcd.io/etcd"
  revision = "23731bf9ba556867089a9cc8db5e492ca6035fe8"

[[constraint]]
  name = "go.uber.org/zap"
  version = "1.9.0"

[[constraint]]
  branch = "master"
  name = "github.com/sykesm/zap-logfmt"

[[constraint]]
  name = "github.com/grpc-ecosystem/go-grpc-middleware"
  version = "1.1.0"

[[constraint]]
  name = "github.com/willf/bitset"
  version = "1.1.8"

[[constraint]]
  name = "github.com/go-kit/kit"
  version = "0.7.0"

[[constraint]]
  name = "github.com/prometheus/client_golang"
  version = "1.0"

# https://github.com/golang/dep/issues/1799
[[override]]
  name = "gopkg.in/fsnotify.v1"
  source = "gopkg.in/fsnotify/fsnotify.v1"

[[override]]
  name = "github.com/opencontainers/runc"
  version = "1.0.0-rc8"

[prune]
  go-tests = true
  unused-packages = true
  non-go = true

  [[prune.project]]
      name = "github.com/onsi/ginkgo"
      unused-packages = false

  [[prune.project]]
      name = "github.com/onsi/gomega"
      unused-packages = false

  [[prune.project]]
      name = "go.etcd.io/etcd"
      non-go = false

[[constraint]]
  branch = "archive-v2.0.0"
  name = "github.com/hyperledger/fabric-protos-go"
  source = "github.com/zhigui-projects/fabric-protos-go"

[[constraint]]
  branch = "ormdb"
  name = "github.com/hyperledger/fabric-chaincode-go"
  source = "github.com/zhigui-projects/fabric-chaincode-go"

[[constraint]]
  name = "github.com/VictoriaMetrics/fastcache"
  version = "1.4.6"

[[constraint]]
  name = "github.com/ontio/ontology-crypto"
  version = "1.0.8"

[[constraint]]
<<<<<<< HEAD
  name = "github.com/go-sql-driver/mysql"
  version = "1.5.0"
=======
  name = "github.com/pengisgood/hdfs"
  version = "v2.1.1-dep"

[[constraint]]
  name = "github.com/fsnotify/fsnotify"
  version = "1.4.9"

[[constraint]]
  branch = "master"
  name = "github.com/asaskevich/EventBus"
>>>>>>> 936c4609
<|MERGE_RESOLUTION|>--- conflicted
+++ resolved
@@ -200,10 +200,6 @@
   version = "1.0.8"
 
 [[constraint]]
-<<<<<<< HEAD
-  name = "github.com/go-sql-driver/mysql"
-  version = "1.5.0"
-=======
   name = "github.com/pengisgood/hdfs"
   version = "v2.1.1-dep"
 
@@ -214,4 +210,7 @@
 [[constraint]]
   branch = "master"
   name = "github.com/asaskevich/EventBus"
->>>>>>> 936c4609
+
+[[constraint]]
+  name = "github.com/go-sql-driver/mysql"
+  version = "1.5.0"